--- conflicted
+++ resolved
@@ -145,11 +145,7 @@
 The ETL process can be triggered through Airflow or manually using the provided Python script:
 
 ```bash
-<<<<<<< HEAD
-docker exec hf_gpu python3 /hf_etl/run_extract_transform_load.py
-=======
 docker exec hf_gpu python3 /app/hf_etl/run_extract_transform_load.py
->>>>>>> 833620e9
 ```
 [options]
 Available options:
