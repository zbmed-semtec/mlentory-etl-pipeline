import shutil
import numpy as np
import time
np.float_ = np.float64
import pandas as pd
from rdflib import Graph
import logging
from datetime import datetime
from typing import List
from tqdm import tqdm
import os
import argparse
import re

from mlentory_extract.hf_extract import HFDatasetManager
from mlentory_extract.hf_extract import HFExtractor
from mlentory_extract.core import ModelCardToSchemaParser
from mlentory_load.core import LoadProcessor, GraphHandlerForKG
from mlentory_load.dbHandler import RDFHandler, SQLHandler, IndexHandler
from mlentory_transform.core import (
    MlentoryTransform,
    KnowledgeGraphHandler,
    MlentoryTransformWithGraphBuilder,
)

# Load environment variables with defaults
POSTGRES_HOST = os.getenv("POSTGRES_HOST", "postgres")
POSTGRES_USER = os.getenv("POSTGRES_USER", "user")
POSTGRES_PASSWORD = os.getenv("POSTGRES_PASSWORD", "password")
POSTGRES_DB = os.getenv("POSTGRES_DB", "history_DB")

VIRTUOSO_HOST = os.getenv("VIRTUOSO_HOST", "virtuoso_db")
VIRTUOSO_USER = os.getenv("VIRTUOSO_USER", "dba")
VIRTUOSO_PASSWORD = os.getenv("VIRTUOSO_PASSWORD", "my_strong_password")
VIRTUOSO_SPARQL_ENDPOINT = os.getenv("VIRTUOSO_SPARQL_ENDPOINT", f"http://{VIRTUOSO_HOST}:8890/sparql") # Default uses VIRTUOSO_HOST

ELASTICSEARCH_HOST = os.getenv("ELASTICSEARCH_HOST", "elastic_db")
ELASTICSEARCH_PORT = int(os.getenv("ELASTICSEARCH_PORT", "9200")) # Env vars are strings

def load_tsv_file_to_list(path: str) -> List[str]:
    return [val[0] for val in pd.read_csv(path, sep="\t").values.tolist()]

def load_tsv_file_to_df(path: str) -> pd.DataFrame:
    """Loads data from a TSV file into a Pandas DataFrame."""
    return pd.read_csv(path, sep="\t")

def load_models_from_file(file_path: str) -> List[str]:
    """
    Loads model IDs from a text file, extracting 'owner/repo_name' format.

    Args:
        file_path (str): The path to the text file containing model IDs or URLs.

    Returns:
        List[str]: A list of model IDs in 'owner/repo_name' format.

    Raises:
        FileNotFoundError: If the specified file does not exist.
        ValueError: If a line in the file does not contain a valid model ID format.
    """
    if not os.path.exists(file_path):
        raise FileNotFoundError(f"Model list file not found: {file_path}")

    model_ids = []
    
    with open(file_path, "r") as f:
        for line in f:
            line = line.strip()
            if not line or line.startswith("#"): # Skip empty lines and comments
                continue
            
            id_match = line.split("/")[-1]

            if id_match:
                model_ids.append(id_match)
            else:
                logging.warning(f"Skipping invalid line in model list file: {line}")
                # Or raise ValueError("Invalid model format found in file: {line}")

    logging.info(f"Loaded {len(model_ids)} model IDs from {file_path}")
    return model_ids

def setup_logging() -> logging.Logger:
    """
    Sets up the logging system.
    """
    now = datetime.now()
    timestamp = now.strftime("%Y-%m-%d_%H-%M-%S")
    base_log_path = "./hf_etl/outputs/execution_logs"
    os.makedirs(base_log_path, exist_ok=True)
    logging_filename = f"{base_log_path}/transform_{timestamp}.log"

    logging.basicConfig(
        level=logging.INFO,
        format="%(asctime)s %(name)s - %(levelname)s - %(message)s",
        datefmt="%d-%b-%y %H:%M:%S",
        handlers=[
            logging.FileHandler(logging_filename, mode="w"),
            logging.StreamHandler(),
        ],
    )
    logger = logging.getLogger(__name__)
    logger.setLevel(logging.INFO)
    return logger


def initialize_extractor(config_path: str) -> HFExtractor:
    """
    Initializes the extractor with the configuration data.

    Args:
        config_path (str): The path to the configuration data.

    Returns:
        HFExtractor: The extractor instance.
    """
    tags_language = load_tsv_file_to_list(f"{config_path}/extract/tags_language.tsv")
    
    tags_libraries = load_tsv_file_to_df(f"{config_path}/extract/tags_libraries.tsv")
    tags_other = load_tsv_file_to_df(f"{config_path}/extract/tags_other.tsv")
    tags_task = load_tsv_file_to_df(f"{config_path}/extract/tags_task.tsv")
    
    dataset_manager = HFDatasetManager(api_token=os.getenv("HF_TOKEN"))
    
    parser = ModelCardToSchemaParser(
        # qa_model="sentence-transformers/all-MiniLM-L6-v2",
        # qa_model="BAAI/bge-m3",
        qa_model_name="Qwen/Qwen3-1.7B",
        matching_model_name="Alibaba-NLP/gte-base-en-v1.5",
        # matching_model_name="intfloat/multilingual-e5-large-instruct",
        schema_file=f"{config_path}/transform/FAIR4ML_schema.tsv",
        tags_language=tags_language,
        tags_libraries=tags_libraries,
        tags_other=tags_other,
        tags_task=tags_task,
    )
    
    return HFExtractor(
        dataset_manager=dataset_manager,
        parser=parser
    )


def initialize_transform_hf(config_path: str) -> MlentoryTransform:
    """
    Initializes the transformer with the configuration data.

    Args:
        config_path (str): The path to the configuration data.

    Returns:
        MlentoryTransform: The transformer instance.
    """
    new_schema = pd.read_csv(
        f"{config_path}/transform/FAIR4ML_schema.csv", sep=",", lineterminator="\n"
    )

    transformer = MlentoryTransformWithGraphBuilder(base_namespace="https://w3id.org/mlentory/mlentory_graph/", FAIR4ML_schema_data=new_schema)

    return transformer


def initialize_load_processor(
    kg_files_directory: str, logger: logging.Logger
) -> LoadProcessor:
    """
    Initializes the load processor with the configuration data.

    Args:
        kg_files_directory (str): The path to the kg files directory.
        logger (logging.Logger): The logger instance.

    Returns:
        LoadProcessor: The load processor instance.
    """
    # Get database configuration from environment variables
    postgres_host = os.getenv("POSTGRES_HOST", "postgres")
    postgres_user = os.getenv("POSTGRES_USER", "user") 
    postgres_password = os.getenv("POSTGRES_PASSWORD", "password")
    postgres_db = os.getenv("POSTGRES_DB", "history_DB")
    
    virtuoso_host = os.getenv("VIRTUOSO_HOST", "virtuoso")
    virtuoso_http_port = os.getenv("VIRTUOSO_HTTP_PORT", "8890")
    virtuoso_password = os.getenv("VIRTUOSO_DBA_PASSWORD", "my_strong_password")
    
    elasticsearch_host = os.getenv("ELASTICSEARCH_HOST", "elastic")
    elasticsearch_port = int(os.getenv("ELASTICSEARCH_PORT", "9200"))
    
    print(f"postgres_host: {postgres_host}")
    print(f"postgres_user: {postgres_user}")
    print(f"postgres_password: {postgres_password}")
    print(f"postgres_db: {postgres_db}")
    print(f"virtuoso_host: {virtuoso_host}")
    print(f"virtuoso_http_port: {virtuoso_http_port}")
    print(f"virtuoso_password: {virtuoso_password}")
    
    sqlHandler = SQLHandler(
<<<<<<< HEAD
        host=postgres_host,
        user=postgres_user,
        password=postgres_password,
        database=postgres_db,
=======
        host=POSTGRES_HOST,
        user=POSTGRES_USER,
        password=POSTGRES_PASSWORD,
        database=POSTGRES_DB,
>>>>>>> 04a89834
    )
    sqlHandler.connect()

    rdfHandler = RDFHandler(
<<<<<<< HEAD
        container_name=virtuoso_host,
        kg_files_directory=kg_files_directory,
        _user="dba",
        _password=virtuoso_password,
        sparql_endpoint=f"http://{virtuoso_host}:{virtuoso_http_port}/sparql",
    )

    elasticsearchHandler = IndexHandler(
        es_host=elasticsearch_host,
        es_port=elasticsearch_port,
=======
        container_name=VIRTUOSO_HOST,  # Assuming container name is the same as the host
        kg_files_directory=kg_files_directory,
        _user=VIRTUOSO_USER,
        _password=VIRTUOSO_PASSWORD,
        sparql_endpoint=VIRTUOSO_SPARQL_ENDPOINT,
    )

    elasticsearchHandler = IndexHandler(
        es_host=ELASTICSEARCH_HOST,
        es_port=ELASTICSEARCH_PORT,
>>>>>>> 04a89834
    )

    elasticsearchHandler.initialize_HF_index(index_name="hf_models")

    # Initializing the graph creator
    graphHandler = GraphHandlerForKG(
        SQLHandler=sqlHandler,
        RDFHandler=rdfHandler,
        IndexHandler=elasticsearchHandler,
        kg_files_directory=kg_files_directory,
        graph_identifier="https://w3id.org/mlentory/mlentory_graph",
        deprecated_graph_identifier="https://w3id.org/mlentory/deprecated_mlentory_graph",
        logger=logger,
    )

    # Initializing the load processor
    return LoadProcessor(
        SQLHandler=sqlHandler,
        RDFHandler=rdfHandler,
        IndexHandler=elasticsearchHandler,
        GraphHandler=graphHandler,
        kg_files_directory=kg_files_directory,
    )

def intialize_folder_structure(output_dir: str, clean_folders: bool = False) -> None:
    """
    Initializes the folder structure.
    """
    if clean_folders:
        shutil.rmtree(output_dir, ignore_errors=True)
    os.makedirs(output_dir, exist_ok=True)
    os.makedirs(output_dir+"/models", exist_ok=True)
    os.makedirs(output_dir+"/datasets", exist_ok=True)
    os.makedirs(output_dir+"/articles", exist_ok=True)
    os.makedirs(output_dir+"/kg", exist_ok=True)
    os.makedirs(output_dir+"/extraction_metadata", exist_ok=True)

def parse_args() -> argparse.Namespace:
    """
    Parses the command line arguments.

    Returns:
        argparse.Namespace: The parsed arguments.
    """
    parser = argparse.ArgumentParser(description="HuggingFace ETL Process")
    parser.add_argument(
        "--save-extraction",
        action="store_true",
        default=False,
        help="Save the results of the extraction phase",
    )
    parser.add_argument(
        "--save-transformation", "-st",
        action="store_true",
        default=False,
        help="Save the results of the transformation phase",
    )
    parser.add_argument(
        "--from-date",
        type=lambda s: datetime.strptime(s, "%Y-%m-%d"),
        default=datetime(2000, 1, 1),
        help="Download models from this date (format: YYYY-MM-DD)",
    )
    parser.add_argument(
        "--num-models", "-nm", type=int, default=20, help="Number of models to download"
    )
    parser.add_argument(
        "--num-datasets", "-nd", type=int, default=20, help="Number of datasets to download"
    )
    parser.add_argument(
        "--output-dir",
        default="./hf_etl/outputs/files",
        help="Directory to save intermediate results",
    )
    parser.add_argument(
        "--model-list-file",
        "-mlf",
        type=str,
        # default="./hf_etl/inputs/models_to_download.txt",
        help="Path to a text file containing a list of Hugging Face model IDs (one per line). If provided, --num-models and --from-date are ignored.",
    )
    parser.add_argument(
        "--use-dummy-data",
        "-ud",
        # action="store_true",
        default=False,
        help="Use dummy data for testing purposes.",
    )
    parser.add_argument(
        "--unstructured-text-strategy",
        "-uts",
        type=str,
        default="None",
        help="Strategy to use for unstructured text extraction.",
    )
    return parser.parse_args()


def main():
    args = parse_args()
    logger = setup_logging()

    # Setup configuration data
    config_path = "./configuration/hf"  # Path to configuration folder
    kg_files_directory = "./../kg_files"  # Path to kg files directory
    intialize_folder_structure(args.output_dir,clean_folders=False)
    
    use_dummy_data = args.use_dummy_data
    kg_integrated = Graph()  
    extraction_metadata_integrated = Graph()
    
    if not use_dummy_data:

        # Initialize extractor
        logger.info("Initializing extractor...")
        start_time = time.time()
        extractor = initialize_extractor(config_path)
        end_time = time.time()
        logger.info(f"Extractor initialization took {end_time - start_time:.2f} seconds")
        
        extracted_entities = {}
        models_df = pd.DataFrame()

        if args.model_list_file :
            logger.info(f"Processing models from file: {args.model_list_file}")
            try:
                model_ids_from_file = load_models_from_file(args.model_list_file)
            except FileNotFoundError as e:
                logging.error(e)
                return # Exit if file not found

            if not model_ids_from_file:
                logging.warning("Model list file is empty or contains no valid IDs. Skipping extraction.")
                extracted_entities = {"models": pd.DataFrame()} # Ensure models key exists
            else:
                # Call the new method in HFExtractor
                entities_to_download_config = ["datasets", "articles", "keywords", "base_models", "licenses"]
                
                logger.info("Starting model extraction from file...")
                start_time = time.time()
                extracted_entities = extractor.download_specific_models_with_related_entities(
                    model_ids=model_ids_from_file,
                    output_dir=args.output_dir, # Pass the base output_dir
                    save_result_in_json=args.save_extraction,
                    threads=4, # TODO: Consider making threads an arg
                    related_entities_to_download=entities_to_download_config,
                    unstructured_text_strategy=args.unstructured_text_strategy,
                )
                end_time = time.time()
                logger.info(f"Model extraction from file took {end_time - start_time:.2f} seconds")
                
                if "models" not in extracted_entities or extracted_entities["models"].empty:
                    logging.warning("No models were extracted using the model list file.")

        else:
            # Existing logic: download models and related entities based on num_models/date
            logging.info(f"Downloading {args.num_models} models, last modified after {args.from_date.strftime('%Y-%m-%d')}")
            entities_to_download_config = ["datasets", "articles", "keywords", "base_models", "licenses"]
            
            logger.info("Starting model extraction with default parameters...")
            start_time = time.time()
            extracted_entities = extractor.download_models_with_related_entities(
                num_models=args.num_models,
                from_date=args.from_date, # Use the parsed date
                output_dir=args.output_dir, # Use the base output dir
                save_initial_data=False, # Controlled by save_extraction?
                save_result_in_json=args.save_extraction, # Reuse flag
                update_recent=True, # Default behavior
                related_entities_to_download=entities_to_download_config,
                unstructured_text_strategy=args.unstructured_text_strategy,
                threads=4, # Reuse threads
                depth=2, # Default behavior
            )
            end_time = time.time()
            logger.info(f"Model extraction with default parameters took {end_time - start_time:.2f} seconds")
            
            for key, value in extracted_entities["models"].items():
                logger.info(f"Key: {key}")
                logger.info(f"Value: {value}")
                logger.info(f"Value type: {type(value)}")
            
            # 'models' key in extracted_entities already contains the combined models here
            if "models" not in extracted_entities or extracted_entities["models"].empty:
                logging.warning("No models were extracted using the default method. Check parameters or HF connection.")
                # Decide if to exit or continue without models
                # return

        # Initialize transformer (outside the if/else)
        logger.info("Initializing transformer...")
        start_time = time.time()
        transformer = initialize_transform_hf(config_path)
        end_time = time.time()
        logger.info(f"Transformer initialization took {end_time - start_time:.2f} seconds")

        logger.info("Starting transformation process...")
        start_time = time.time()
        kg_integrated, extraction_metadata_integrated = transformer.transform_HF_models_with_related_entities(
            extracted_entities=extracted_entities,
            save_output=True,
            kg_output_dir=args.output_dir+"/kg",
            extraction_metadata_output_dir=args.output_dir+"/extraction_metadata",
        )
        end_time = time.time()
        logger.info(f"Transformation process took {end_time - start_time:.2f} seconds")
    else:
        # load kg with rdflib
        logger.info("Loading dummy KG TTL file...")
        start_time = time.time()
        kg_integrated.parse(
            args.output_dir
            + "/../../copy_examples/files/kg/10000_HF_models_kg.ttl",
            format="turtle",
        )
        end_time = time.time()
        logger.info(
            f"Loading dummy KG TTL file took {end_time - start_time:.2f} seconds"
        )

        logger.info("Loading dummy extraction metadata TTL file...")
        start_time = time.time()
        extraction_metadata_integrated.parse(
            args.output_dir
            + "/../../copy_examples/files/extraction_metadata/10000_HF_models_extraction_metadata_kg.ttl",
            format="turtle",
        )
        end_time = time.time()
        logger.info(
            f"Loading dummy extraction metadata TTL file took {end_time - start_time:.2f} seconds"
        )

    # Initialize loader
    logger.info("Initializing loader...")
    start_time = time.time()
    loader = initialize_load_processor(kg_files_directory, logger)
    end_time = time.time()
    logger.info(f"Loader initialization took {end_time - start_time:.2f} seconds")

    logger.info("Cleaning databases...")
    start_time = time.time()
    # loader.clean_DBs()
    end_time = time.time()
    logger.info(f"Database cleaning took {end_time - start_time:.2f} seconds")

    # Load data
    logger.info("Starting database update with KG...")
    start_time = time.time()
    loader.update_dbs_with_kg(kg_integrated, extraction_metadata_integrated)
    end_time = time.time()
    logger.info(f"Database update with KG took {end_time - start_time:.2f} seconds")
    
    # print("CHECKING QUERY STATS!!!!!!!!!!!!!!")
    # print(loader.GraphHandler.SQLHandler.query_stats["queries"])
    
    # print("CHECKING LICENSES!!!!!!!!!!!!!!")
    # print(extracted_entities["licenses"])


if __name__ == "__main__":
    main()<|MERGE_RESOLUTION|>--- conflicted
+++ resolved
@@ -195,22 +195,14 @@
     print(f"virtuoso_password: {virtuoso_password}")
     
     sqlHandler = SQLHandler(
-<<<<<<< HEAD
         host=postgres_host,
         user=postgres_user,
         password=postgres_password,
         database=postgres_db,
-=======
-        host=POSTGRES_HOST,
-        user=POSTGRES_USER,
-        password=POSTGRES_PASSWORD,
-        database=POSTGRES_DB,
->>>>>>> 04a89834
     )
     sqlHandler.connect()
 
     rdfHandler = RDFHandler(
-<<<<<<< HEAD
         container_name=virtuoso_host,
         kg_files_directory=kg_files_directory,
         _user="dba",
@@ -221,18 +213,6 @@
     elasticsearchHandler = IndexHandler(
         es_host=elasticsearch_host,
         es_port=elasticsearch_port,
-=======
-        container_name=VIRTUOSO_HOST,  # Assuming container name is the same as the host
-        kg_files_directory=kg_files_directory,
-        _user=VIRTUOSO_USER,
-        _password=VIRTUOSO_PASSWORD,
-        sparql_endpoint=VIRTUOSO_SPARQL_ENDPOINT,
-    )
-
-    elasticsearchHandler = IndexHandler(
-        es_host=ELASTICSEARCH_HOST,
-        es_port=ELASTICSEARCH_PORT,
->>>>>>> 04a89834
     )
 
     elasticsearchHandler.initialize_HF_index(index_name="hf_models")
