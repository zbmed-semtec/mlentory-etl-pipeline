import time
from datasets import load_dataset
from datetime import datetime
import pandas as pd
import os
from typing import List
import pytest
from unittest.mock import Mock, MagicMock

from mlentory_extract.hf_extract import HFExtractor
from mlentory_extract.core import ModelCardQAParser


class TestHFExtractor:
    """
    A class to test the HFExtractor class
    """

    @pytest.fixture
    def mock_dataset(self) -> pd.DataFrame:
        """
        Create a mock dataset that mimics the HuggingFace dataset structure

        Returns:
            pd.DataFrame: A mock dataset object
        """
        mock_df = pd.DataFrame(
            {
                "modelId": ["model1"],
                "author": ["author1"],
                "createdAt": ["2024-01-01"],
                "last_modified": ["2024-01-01"],
                "downloads": [100],
                "likes": [10],
                "library_name": ["pytorch"],
                "tags": [["tag1", "tag2"]],
                "pipeline_tag": ["test"],
                "card": ["test card"],
            }
        )

        return mock_df

    @pytest.fixture
    def mock_parser(self) -> Mock:
        """
        Create a mock parser with predefined behavior

        Returns:
            Mock: A mock parser object
        """
        mock_parser = Mock(spec=ModelCardQAParser)
        default_df = pd.DataFrame(
            {
                "modelId": ["model1"],
                "author": ["author1"],
                "createdAt": ["2024-01-01"],
                "last_modified": ["2024-01-01"],
                "downloads": [100],
                "likes": [10],
                "library_name": ["pytorch"],
                "tags": [["tag1", "tag2"]],
                "pipeline_tag": ["test"],
                "card": ["test card"],
            }
        )

        # Add base question columns to default_df
        for i in range(2):  # 2 questions as defined in the mock
            default_df[f"q_id_{i}"] = [
                [
                    {
                        "data": f"test_answer_{i}",
                        "confidence": 0.9,
                        "extraction_method": "mock",
                        "extraction_time": "2024-01-01",
                    }
                ]
            ]

        # Mock the methods that are called by HFExtractor
        mock_parser.parse_fields_from_tags_HF.return_value = default_df.copy()
        mock_parser.parse_known_fields_HF.return_value = default_df.copy()
        mock_parser.parse_fields_from_txt_HF_matching.return_value = default_df.copy()

        # Mock the questions property
        mock_parser.questions = ["Test question 1", "Test question 2"]

        return mock_parser

    @pytest.fixture
    def extractor_empty(self) -> HFExtractor:
        """
        Create an HFExtractor with empty questions and tags

        Returns:
            HFExtractor: An HFExtractor instance
        """
        extractor = HFExtractor(
            qa_model="Intel/dynamic_tinybert",
            questions=[],
            tags_language=[],
            tags_libraries=[],
            tags_other=[],
            tags_task=[],
        )

        return extractor

    @pytest.fixture
    def extractor_full(self) -> HFExtractor:
        """
        Create an HFExtractor with real questions and tags

        Returns:
            HFExtractor: An HFExtractor instance
        """

        def load_tsv_file_to_list(path: str) -> List[str]:
            return [val[0] for val in pd.read_csv(path, sep="\t").values.tolist()]

        current_dir = os.path.dirname(os.path.abspath(__file__))

        # Navigate up 3 levels and into configuration
        config_path = os.path.join(
            current_dir, "..", "..", "..", "config", "hf", "extract"
        )

        questions = load_tsv_file_to_list(os.path.join(config_path, "questions.tsv"))
        tags_language = load_tsv_file_to_list(
            os.path.join(config_path, "tags_language.tsv")
        )
        tags_libraries = load_tsv_file_to_list(
            os.path.join(config_path, "tags_libraries.tsv")
        )
        tags_other = load_tsv_file_to_list(os.path.join(config_path, "tags_other.tsv"))
        tags_task = load_tsv_file_to_list(os.path.join(config_path, "tags_task.tsv"))

        # Initialize extractor with configuration
        extractor = HFExtractor(
            qa_model="Intel/dynamic_tinybert",
            questions=questions,
            tags_language=tags_language,
            tags_libraries=tags_libraries,
            tags_other=tags_other,
            tags_task=tags_task,
        )

        return extractor

    def test_download_models_basic(
        self, extractor_empty: HFExtractor, mock_parser: Mock
    ) -> None:
        """
        Test basic functionality of download_models method with mocked components
        """
        # Set the parser to the mock parser
        extractor_empty.parser = mock_parser

        # Call download_models
        df = extractor_empty.download_models(
            num_models=1,
            output_dir="./test_outputs",
            save_raw_data=False,
            save_result_in_json=False,
        )

        print(type(df))
        # Verify the results
        assert isinstance(df, pd.DataFrame)
        assert "q_id_0_Test question 1" in df.columns
        assert "q_id_1_Test question 2" in df.columns
        assert df.loc[0, "q_id_0_Test question 1"][0]["data"] == "test_answer_0"
        assert df.loc[0, "q_id_1_Test question 2"][0]["data"] == "test_answer_1"
        assert all(col.startswith("q_id_") for col in df.columns)

        # Verify that parser methods were called
        extractor_empty.parser.parse_fields_from_tags_HF.assert_called_once()
        extractor_empty.parser.parse_known_fields_HF.assert_called_once()
        extractor_empty.parser.parse_fields_from_txt_HF_matching.assert_called_once()

    def test_download_models_output_files(
        self,
        extractor_empty: HFExtractor,
        mock_parser: Mock,
        mock_dataset: Mock,
        tmp_path,
        monkeypatch,
    ) -> None:
        """
        Test that download_models creates expected output files
        """
        # Mock the load_dataset function
        monkeypatch.setattr(
<<<<<<< HEAD
            "mlentory_extract.hf_extract.HFExtractor.get_hf_dataset",
            lambda self: mock_dataset,
=======
            "mlentory_extract.hf_extract.HFDatasetManager.get_model_metadata_dataset",
            lambda self, update_recent=False, limit=2: mock_dataset,
>>>>>>> cf2cf7a3
        )
        extractor_empty.parser = mock_parser

        output_dir = tmp_path / "outputs"

        df = extractor_empty.download_models(
            num_models=1,
            output_dir=str(output_dir),
            save_raw_data=True,
            save_result_in_json=True,
        )
        # Add small wait to ensure files are written
        # time.sleep(0.5)
        # Check that output files were created
        files = list(output_dir.glob("*"))
        print(files)
        assert len(files) == 2
        assert any(f.name.endswith("Original_HF_Dataframe.csv") for f in files)
        assert any(f.name.endswith("Processed_HF_Dataframe.json") for f in files)

    def test_empty_dataset_handling(
        self, extractor_empty: HFExtractor, monkeypatch, mock_dataset: Mock
    ) -> None:
        """
        Test handling of empty dataset
        """
        # Mock the load_dataset function
        monkeypatch.setattr(
<<<<<<< HEAD
            "mlentory_extract.hf_extract.HFExtractor.get_hf_dataset",
            lambda self: mock_dataset,
=======
            "mlentory_extract.hf_extract.HFDatasetManager.get_model_metadata_dataset",
            lambda self, update_recent=False, limit=2: mock_dataset,
>>>>>>> cf2cf7a3
        )

        # Check an exception is raised when num_models is 0
        with pytest.raises(Exception):
            extractor_empty.download_models(num_models=0)

    def test_parser_extraction_results(self, extractor_full: HFExtractor) -> None:
        """
        Test that the parser extracts expected information

        Args:
            extractor (HFExtractor): The HFExtractor object
        """
        # Check that we're in the expected test folder

        df = extractor_full.download_models(
<<<<<<< HEAD
            num_models=1, save_raw_data=False, save_result_in_json=False
=======
            num_models=2, save_raw_data=False, save_result_in_json=False
>>>>>>> cf2cf7a3
        )
        # Check that each cell contains the expected extraction info structure
        first_cell = df.iloc[0, 0][0]  # Get first cell's extraction info
        assert isinstance(first_cell, dict)
        assert all(
            key in first_cell
            for key in ["data", "extraction_method", "confidence", "extraction_time"]
        )
        assert isinstance(first_cell["confidence"], float)
        assert isinstance(first_cell["extraction_time"], str)<|MERGE_RESOLUTION|>--- conflicted
+++ resolved
@@ -192,13 +192,8 @@
         """
         # Mock the load_dataset function
         monkeypatch.setattr(
-<<<<<<< HEAD
-            "mlentory_extract.hf_extract.HFExtractor.get_hf_dataset",
-            lambda self: mock_dataset,
-=======
             "mlentory_extract.hf_extract.HFDatasetManager.get_model_metadata_dataset",
             lambda self, update_recent=False, limit=2: mock_dataset,
->>>>>>> cf2cf7a3
         )
         extractor_empty.parser = mock_parser
 
@@ -227,13 +222,8 @@
         """
         # Mock the load_dataset function
         monkeypatch.setattr(
-<<<<<<< HEAD
-            "mlentory_extract.hf_extract.HFExtractor.get_hf_dataset",
-            lambda self: mock_dataset,
-=======
             "mlentory_extract.hf_extract.HFDatasetManager.get_model_metadata_dataset",
             lambda self, update_recent=False, limit=2: mock_dataset,
->>>>>>> cf2cf7a3
         )
 
         # Check an exception is raised when num_models is 0
@@ -250,11 +240,7 @@
         # Check that we're in the expected test folder
 
         df = extractor_full.download_models(
-<<<<<<< HEAD
-            num_models=1, save_raw_data=False, save_result_in_json=False
-=======
             num_models=2, save_raw_data=False, save_result_in_json=False
->>>>>>> cf2cf7a3
         )
         # Check that each cell contains the expected extraction info structure
         first_cell = df.iloc[0, 0][0]  # Get first cell's extraction info
