--- conflicted
+++ resolved
@@ -5,32 +5,19 @@
     version="0.1.0",
     packages=find_packages(),
     install_requires=[
-<<<<<<< HEAD
         "pytest>=7.0.0",
         "pandas>=2.0.0,<3.0.0",
         "transformers>=4.48.0",
         "datasets~=2.19.0",
         "torch>=2.1.0,<2.4.0",
-        "flash_attn>=2.5.0",
+        # "flash_attn>=2.5.0",
         "huggingface-hub>=0.22.0",
         "tqdm>=4.62.1",
         "openml>=0.14.0",
         "arxiv>=2.1.0",
         "scikit-learn>=1.6.0",
-        "vllm>=0.1.0"
-=======
-        "pytest",
-        "pandas",
-        "transformers",
-        "datasets",
-        "torch",
-        # "flash_attn",
-        "huggingface-hub",
-        "tqdm",
-        "openml",
-        "selenium",
-        "arxiv"
->>>>>>> b06e934a
+        "vllm>=0.1.0",
+        "selenium>=4.11.0"
     ],
     python_requires=">=3.8.10",
     author="Nelson Q, Suhasini V",
