from typing import List, Tuple, Dict, Any
import pandas as pd
import rdflib
from datetime import datetime
from tqdm import tqdm
import os
from ..hf_transform.TransformHF import TransformHF
from .KnowledgeGraphHandler import KnowledgeGraphHandler
from ..utils.enums import Platform


class MlentoryTransform:
    """
    A class for transforming data from different sources into a unified knowledge graph.

    This class provides functionality to:
    - Transform data from multiple sources (HF, OpenML, etc.)
    - Standardize data formats
    - Handle metadata extraction
    - Create unified knowledge representations

    Attributes:
        sources (List[Tuple[str, pd.DataFrame]]): List of data sources and their dataframes
        schema (pd.DataFrame): Target schema for the transformed data
        transformations (pd.DataFrame): Mapping rules for data transformation
    """

    def __init__(self, kg_handler: KnowledgeGraphHandler, transform_hf: TransformHF):
        """
        Initialize the transformer with schema and transformation rules.

        Args:
            kg_handler (KnowledgeGraphHandler): Knowledge graph handler
            transform_hf (TransformHF): Transform HF
        Example:
            >>> schema_df = pd.read_csv("schema.tsv", sep="\t")
            >>> transform_df = pd.read_csv("transformations.csv")
            >>> transformer = MlentoryTransform(schema_df, transform_df)
        """
        self.processed_data = []
        self.current_sources = {}
        self.kg_handler = kg_handler
        self.transform_hf = transform_hf

    def transform_HF_models_with_related_entities(
        self,
        extracted_entities: Dict[str, pd.DataFrame],
        save_output: bool = False,
        kg_output_dir: str = None,
        extraction_metadata_output_dir: str = None,
    ) -> Tuple[rdflib.Graph, rdflib.Graph]:
        """
        Transform the extracted data into a knowledge graph.
        """
        models_kg, models_extraction_metadata = self.transform_HF_models(
            extracted_df=extracted_entities["models"],
            save_output_in_json=False,
            output_dir=kg_output_dir+"/models",
        )

        datasets_kg, datasets_extraction_metadata = self.transform_HF_datasets(
            extracted_df=extracted_entities["datasets"],
            save_output_in_json=False,
            output_dir=kg_output_dir,
        )

        arxiv_kg, arxiv_extraction_metadata = self.transform_HF_arxiv(
            extracted_df=extracted_entities["articles"],
            save_output_in_json=False,
            output_dir=kg_output_dir,
        )
        
        keywords_kg, keywords_extraction_metadata = self.transform_HF_keywords(
            extracted_df=extracted_entities["keywords"],
            save_output_in_json=True,
            output_dir=kg_output_dir,
        )

        kg_integrated = self.unify_graphs(
            [models_kg, datasets_kg, arxiv_kg, keywords_kg],
            save_output_in_json=save_output,
            output_dir=kg_output_dir,
        )

        extraction_metadata_integrated = self.unify_graphs(
            [models_extraction_metadata,
             datasets_extraction_metadata,
             arxiv_extraction_metadata,
             keywords_extraction_metadata],
            save_output_in_json=save_output,
            output_dir=extraction_metadata_output_dir,
        )
        
        return kg_integrated, extraction_metadata_integrated
<<<<<<< HEAD
    
    # def transform_HF_models(
=======
>>>>>>> d8f61626

    def transform_data(
        self,
        extracted_df: pd.DataFrame,
        platform: str,
        identifier_column: str,
        save_output_in_json: bool = False,
        output_dir: str = None,
    ) -> Tuple[rdflib.Graph, rdflib.Graph]:
        """
        Transform the extracted data into a knowledge graph.

        Args:
            extracted_df (pd.DataFrame): DataFrame containing extracted data
            platform (str): Platform name (e.g., Platform.OPEN_ML.value or Platform.HUGGING_FACE.value)
            save_output_in_json (bool, optional): Whether to save the transformed data.
                Defaults to False.
            output_dir (str, optional): Directory to save the transformed data.
                Required if save_output_in_json is True.
            identifier_column (str, optional): Column name to use as identifier.

        Returns:
            Tuple[rdflib.Graph, rdflib.Graph]: Transformed knowledge graph and metadata graph

        Raises:
            ValueError: If save_output_in_json is True but output_dir is not provided
        """
        # Reset the knowledge graph handler before processing new data
        self.kg_handler.reset_graphs()

        # Ensure the directory exists if saving output
        if save_output_in_json:
            if not output_dir:
                raise ValueError("output_dir must be provided when save_output_in_json is True")
            if not os.path.exists(output_dir):
                os.makedirs(output_dir, mode=0o777)

        # Transform the dataframe to a knowledge graph
        knowledge_graph, metadata_graph = (
            self.kg_handler.dataframe_to_graph_FAIR4ML_schema(
                df=extracted_df,
                identifier_column=identifier_column,
                platform=platform
            )
        )

        self.current_sources[platform] = knowledge_graph
        self.current_sources[f"{platform}_metadata"] = metadata_graph

        if save_output_in_json:
            current_date = datetime.now().strftime("%Y-%m-%d_%H-%M-%S")
            kg_output_path = os.path.join(
                output_dir, f"{current_date}_Transformed_{platform}_kg.json"
            )
            metadata_output_path = os.path.join(
                output_dir, f"{current_date}_Transformed_{platform}_kg_metadata.json"
            )
            knowledge_graph.serialize(destination=kg_output_path, format="json-ld")
            metadata_graph.serialize(destination=metadata_output_path, format="json-ld")

        return knowledge_graph, metadata_graph
    
    def transform_OpenML_runs(self, extracted_df, save_output_in_json=False, output_dir=None):
        return self.transform_data(
            extracted_df=extracted_df,
            platform=Platform.OPEN_ML.value,
            save_output_in_json=save_output_in_json,
            output_dir=output_dir,
            identifier_column="schema.org:name"
        )
    
    def transform_OpenML_datasets(self, extracted_df, save_output_in_json=False, output_dir=None):
        return self.transform_data(
            extracted_df=extracted_df,
            platform=Platform.OPEN_ML.value,
            save_output_in_json=save_output_in_json,
            output_dir=output_dir,
            identifier_column="schema.org:identifier"
        )

    def transform_HF_models(self, extracted_df, save_output_in_json=False, output_dir=None):
        return self.transform_data(
            extracted_df=extracted_df,
            platform=Platform.HUGGING_FACE.value,
            save_output_in_json=save_output_in_json,
            output_dir=output_dir,
            identifier_column="schema.org:name"
        )

    def transform_HF_datasets(
        self,
        extracted_df: pd.DataFrame,
        save_output_in_json: bool = False,
        output_dir: str = None,
    ) -> Tuple[rdflib.Graph, rdflib.Graph]:
        """
        Transform the extracted data into a knowledge graph.

        Args:
            extracted_df (pd.DataFrame): DataFrame containing extracted dataset data
            It has three columns:
                - "datasetId": The HuggingFace dataset id
                - "croissant_metadata": Dataset data in croissant format in a json object
                - "extraction_metadata": Extraction metadata dictionary
            save_output_in_json (bool, optional): Whether to save the transformed data.
                Defaults to False.
            output_dir (str, optional): Directory to save the transformed data.
                Required if save_output_in_json is True.

        Returns:
            Tuple[rdflib.Graph, rdflib.Graph]: Transformed knowledge graph and metadata graph
        """
        # Reset the knowledge graph handler before processing new data
        self.kg_handler.reset_graphs()

        # Transform the dataframe to a knowledge graph
        knowledge_graph, metadata_graph = (
            self.kg_handler.dataframe_to_graph_Croissant_schema(
                df=extracted_df, 
                identifier_column="datasetId", 
                platform=Platform.HUGGING_FACE.value
            )
        )

        self.current_sources[f"{Platform.HUGGING_FACE.value}_dataset"] = knowledge_graph
        self.current_sources[f"{Platform.HUGGING_FACE.value}_dataset_metadata"] = metadata_graph

        if save_output_in_json:
            current_date = datetime.now().strftime("%Y-%m-%d_%H-%M-%S")
            kg_output_path = os.path.join(
                output_dir, f"{current_date}_Processed_HF_kg.json"
            )
            metadata_output_path = os.path.join(
                output_dir, f"{current_date}_Processed_HF_kg_metadata.json"
            )
            knowledge_graph.serialize(destination=kg_output_path, format="json-ld")
            metadata_graph.serialize(destination=metadata_output_path, format="json-ld")

        return knowledge_graph, metadata_graph

    def transform_HF_arxiv(
        self,
        extracted_df: pd.DataFrame,
        save_output_in_json: bool = False,
        output_dir: str = None,
    ) -> Tuple[rdflib.Graph, rdflib.Graph]:
        """
        Transform the extracted data into a knowledge graph.
        """
        # Reset the knowledge graph handler before processing new data
        self.kg_handler.reset_graphs()

        # Transform the dataframe to a knowledge graph
        knowledge_graph, metadata_graph = (
            self.kg_handler.dataframe_to_graph_arXiv_schema(
                df=extracted_df, 
                identifier_column="arxiv_id", 
                platform=Platform.HUGGING_FACE.value
            )
        )
        
        self.current_sources[f"{Platform.HUGGING_FACE.value}_arxiv"] = knowledge_graph
        self.current_sources[f"{Platform.HUGGING_FACE.value}_arxiv_metadata"] = metadata_graph
        
        if save_output_in_json:
            current_date = datetime.now().strftime("%Y-%m-%d_%H-%M-%S")
            kg_output_path = os.path.join(
                output_dir, f"{current_date}_Processed_HF_arxiv_kg.json"
            )
            metadata_output_path = os.path.join(
                output_dir, f"{current_date}_Processed_HF_arxiv_kg_metadata.json"
            )
            knowledge_graph.serialize(destination=kg_output_path, format="json-ld")
        
        return knowledge_graph, metadata_graph
    
    def transform_HF_keywords(
        self,
        extracted_df: pd.DataFrame,
        save_output_in_json: bool = False,
        output_dir: str = None,
    ) -> Tuple[rdflib.Graph, rdflib.Graph]:
        """
        Transform the extracted data into a knowledge graph.
        """
        # Reset the knowledge graph handler before processing new data
        self.kg_handler.reset_graphs()
        
        # Transform the dataframe to a knowledge graph
        knowledge_graph, metadata_graph = (
            self.kg_handler.dataframe_to_graph_keywords(
                df=extracted_df, 
                identifier_column="tag_name", 
                platform=Platform.HUGGING_FACE.value
            )
        )
        
        self.current_sources[f"{Platform.HUGGING_FACE.value}_keywords"] = knowledge_graph
        self.current_sources[f"{Platform.HUGGING_FACE.value}_keywords_metadata"] = metadata_graph
        
        if save_output_in_json:
            current_date = datetime.now().strftime("%Y-%m-%d_%H-%M-%S")
            kg_output_path = os.path.join(
                output_dir, f"{current_date}_Processed_HF_keywords_kg.json"
            )
            metadata_output_path = os.path.join(
                output_dir, f"{current_date}_Processed_HF_keywords_kg_metadata.json"
            )
            knowledge_graph.serialize(destination=kg_output_path, format="json-ld")
        
        return knowledge_graph, metadata_graph
    
    def unify_graphs(
        self,
        graphs: List[rdflib.Graph],
        save_output_in_json: bool = False,
        output_dir: str = None,
        disambiguate_extraction_metadata: bool = False,
    ) -> rdflib.Graph:
        """
        Unify the knowledge graph from the current sources.
        
        Args:
            graphs (List[rdflib.Graph]): List of graphs to unify
            save_output_in_json (bool, optional): Whether to save the transformed data.
                Defaults to False.
            output_dir (str, optional): Directory to save the transformed data.
                Required if save_output_in_json is True.
            disambiguate_extraction_metadata (bool, optional): Whether to disambiguate StatementMetadata
                entities after unification. Defaults to False.
                
        Returns:
            rdflib.Graph: Unified graph
            
        Example:
            >>> kg_handler = KnowledgeGraphHandler()
            >>> transform_hf = TransformHF()
            >>> transformer = MlentoryTransform(kg_handler, transform_hf)
            >>> unified_graph = transformer.unify_graphs([graph1, graph2])
        """
        unified_graph = rdflib.Graph()
        for graph in graphs:
            unified_graph += graph
            
        # Disambiguate metadata if requested
        if disambiguate_extraction_metadata:
            unified_graph = self.disambiguate_statement_metadata(unified_graph)

        if not os.path.exists(output_dir):
            os.makedirs(output_dir, mode=0o777)

        if save_output_in_json:
            current_date = datetime.now().strftime("%Y-%m-%d_%H-%M-%S")
            kg_output_path = os.path.join(output_dir, f"{current_date}_unified_kg.ttl")
            unified_graph.serialize(destination=kg_output_path, format="turtle")

        return unified_graph

    def disambiguate_statement_metadata(
        self, 
        graph: rdflib.Graph,
        save_output_in_json: bool = False,
        output_dir: str = None,
    ) -> rdflib.Graph:
        """
        Disambiguate StatementMetadata entities in the graph.
        
        When multiple StatementMetadata entities refer to the same statement 
        (same subject, predicate, object), this method selects the entity with
        the highest confidence and most recent extractionTime.
        
        Args:
            graph (rdflib.Graph): The graph containing potentially duplicate metadata
            save_output_in_json (bool, optional): Whether to save the transformed data.
                Defaults to False.
            output_dir (str, optional): Directory to save the transformed data.
                Required if save_output_in_json is True.
                
        Returns:
            rdflib.Graph: Graph with disambiguated metadata
            
        Example:
            >>> kg_handler = KnowledgeGraphHandler()
            >>> transform_hf = TransformHF()
            >>> transformer = MlentoryTransform(kg_handler, transform_hf)
            >>> unified_graph = transformer.unify_graphs([graph1, graph2])
            >>> disambiguated_graph = transformer.disambiguate_statement_metadata(unified_graph)
        """
        # Initialize a new graph for the disambiguated result
        disambiguated_graph = rdflib.Graph()
        
        # Define the RDF types and properties we need
        RDF = rdflib.Namespace("http://www.w3.org/1999/02/22-rdf-syntax-ns#")
        NS1 = rdflib.Namespace("http://mlentory.de/ns1#")
        TYPE = RDF.type
        STATEMENT_METADATA = NS1.StatementMetadata
        CONFIDENCE = NS1.confidence
        EXTRACTION_TIME = NS1.extractionTime
        SUBJECT = NS1.subject
        PREDICATE = NS1.predicate
        OBJECT = NS1.object
        
        # Find all StatementMetadata instances
        metadata_nodes = list(graph.subjects(TYPE, STATEMENT_METADATA))
        
        # Group metadata by subject-predicate-object triple
        statement_groups = {}
        
        for node in metadata_nodes:
            # Extract the statement this metadata is about
            subjects = list(graph.objects(node, SUBJECT))
            predicates = list(graph.objects(node, PREDICATE))
            objects = list(graph.objects(node, OBJECT))
            
            # Skip if any component is missing
            if not subjects or not predicates or not objects:
                continue
                
            # Use the first value if there are multiple (should not happen)
            statement_key = (str(subjects[0]), str(predicates[0]), str(objects[0]))
            
            # Extract confidence and extraction time
            confidences = list(graph.objects(node, CONFIDENCE))
            extraction_times = list(graph.objects(node, EXTRACTION_TIME))
            
            # Default values if not found
            confidence = float(confidences[0].toPython()) if confidences else 0.0
            
            # Convert extraction time to datetime for comparison
            if extraction_times:
                time_str = str(extraction_times[0])
                # Handle different datetime formats
                try:
                    extraction_time = datetime.fromisoformat(time_str.replace("Z", "+00:00"))
                except ValueError:
                    try:
                        # Try with different format
                        extraction_time = datetime.strptime(time_str, "%Y-%m-%dT%H:%M:%S")
                    except ValueError:
                        # If all fails, use a minimum datetime
                        extraction_time = datetime.min
            else:
                extraction_time = datetime.min
            
            # Add to group or replace if better
            if statement_key not in statement_groups or (
                (confidence > statement_groups[statement_key]["confidence"]) or
                (confidence == statement_groups[statement_key]["confidence"] and
                 extraction_time > statement_groups[statement_key]["extraction_time"])
            ):
                statement_groups[statement_key] = {
                    "node": node,
                    "confidence": confidence,
                    "extraction_time": extraction_time
                }
        
        # Add all triples from the original graph except StatementMetadata instances
        for s, p, o in graph:
            if s not in metadata_nodes:
                disambiguated_graph.add((s, p, o))
        
        # Add only the best StatementMetadata for each statement
        for best_metadata in statement_groups.values():
            node = best_metadata["node"]
            for p, o in graph.predicate_objects(node):
                disambiguated_graph.add((node, p, o))
        
        # Save the disambiguated graph if requested
        if save_output_in_json:
            if not output_dir:
                raise ValueError("output_dir must be provided if save_output_in_json is True")
                
            current_date = datetime.now().strftime("%Y-%m-%d_%H-%M-%S")
            kg_output_path = os.path.join(output_dir, f"{current_date}_disambiguated_kg.ttl")
            disambiguated_graph.serialize(destination=kg_output_path, format="turtle")
        
        return disambiguated_graph

    def print_detailed_dataframe(self, df: pd.DataFrame):
        """
        Print the detailed dataframe
        """
        print("\n**DATAFRAME**")
        print("\nColumns:", df.columns.tolist())
        print("\nShape:", df.shape)
        print("\nSample Data:")
        for col in df.columns:
            print("--------------------------------------------")
            print(f"\n{col}:")
            for row in df[col]:
                # Limit the text to 100 characters
                if isinstance(row, list):
                    row_data = row[0]["data"]
                    if isinstance(row_data, str):
                        print(row_data[:100])
                    else:
                        print(row_data)
                else:
                    print(row)
            print("--------------------------------------------")
            print()
        print("\nDataFrame Info:")
        print(df.info())

    @staticmethod
    def disambiguate_unified_graph(
        input_file_path: str,
        output_file_path: str,
        format: str = "turtle"
    ) -> None:
        """
        Standalone utility method to disambiguate an existing unified RDF graph file.
        
        This method loads a graph from a file, disambiguates its StatementMetadata entities,
        and saves the result to a new file.
        
        Args:
            input_file_path (str): Path to the input graph file
            output_file_path (str): Path where the disambiguated graph will be saved
            format (str, optional): RDF serialization format. Defaults to "turtle".
            
        Returns:
            None
            
        Raises:
            FileNotFoundError: If the input file does not exist
            ValueError: If an invalid format is specified
            
        Example:
            >>> MlentoryTransform.disambiguate_unified_graph(
            ...     "path/to/unified_kg.ttl", 
            ...     "path/to/disambiguated_kg.ttl"
            ... )
        """
        # Check if input file exists
        if not os.path.exists(input_file_path):
            raise FileNotFoundError(f"Input file not found: {input_file_path}")
            
        # Load the graph
        print(f"Loading graph from {input_file_path}...")
        graph = rdflib.Graph()
        graph.parse(input_file_path, format=format)
        print(f"Loaded graph with {len(graph)} triples")
        
        # Create an instance of MlentoryTransform with minimal dependencies
        # This is needed because disambiguate_statement_metadata is an instance method
        transform = MlentoryTransform(
            kg_handler=KnowledgeGraphHandler(),
            transform_hf=TransformHF()
        )
        
        # Disambiguate the graph
        print("Disambiguating graph metadata...")
        disambiguated_graph = transform.disambiguate_statement_metadata(graph)
        print(f"Disambiguated graph has {len(disambiguated_graph)} triples")
        
        # Save the result
        print(f"Saving disambiguated graph to {output_file_path}...")
        disambiguated_graph.serialize(destination=output_file_path, format=format)
        print("Done!")<|MERGE_RESOLUTION|>--- conflicted
+++ resolved
@@ -92,11 +92,8 @@
         )
         
         return kg_integrated, extraction_metadata_integrated
-<<<<<<< HEAD
     
     # def transform_HF_models(
-=======
->>>>>>> d8f61626
 
     def transform_data(
         self,
