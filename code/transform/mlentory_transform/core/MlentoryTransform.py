--- conflicted
+++ resolved
@@ -93,11 +93,6 @@
         )
         
         return kg_integrated, extraction_metadata_integrated
-    
-<<<<<<< HEAD
-    # def transform_HF_models(
-=======
->>>>>>> f0febdc9
 
     def transform_data(
         self,
