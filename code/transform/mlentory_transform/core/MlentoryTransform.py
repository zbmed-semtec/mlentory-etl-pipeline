from typing import List, Tuple, Dict, Any
import pandas as pd
import rdflib
from datetime import datetime
from tqdm import tqdm
import os
from ..hf_transform.TransformHF import TransformHF
from .KnowledgeGraphHandler import KnowledgeGraphHandler
from ..utils.enums import Platform


class MlentoryTransform:
    """
    A class for transforming data from different sources into a unified knowledge graph.

    This class provides functionality to:
    - Transform data from multiple sources (HF, OpenML, etc.)
    - Standardize data formats
    - Handle metadata extraction
    - Create unified knowledge representations

    Attributes:
        sources (List[Tuple[str, pd.DataFrame]]): List of data sources and their dataframes
        schema (pd.DataFrame): Target schema for the transformed data
        transformations (pd.DataFrame): Mapping rules for data transformation
    """

    def __init__(self, kg_handler: KnowledgeGraphHandler, transform_hf: TransformHF):
        """
        Initialize the transformer with schema and transformation rules.

        Args:
            kg_handler (KnowledgeGraphHandler): Knowledge graph handler
            transform_hf (TransformHF): Transform HF
        Example:
            >>> schema_df = pd.read_csv("schema.tsv", sep="\t")
            >>> transform_df = pd.read_csv("transformations.csv")
            >>> transformer = MlentoryTransform(schema_df, transform_df)
        """
        self.processed_data = []
        self.current_sources = {}
        self.kg_handler = kg_handler
        self.transform_hf = transform_hf

    def transform_HF_models_with_related_entities(
        self,
        extracted_entities: Dict[str, pd.DataFrame],
        save_output: bool = False,
        kg_output_dir: str = None,
        extraction_metadata_output_dir: str = None,
    ) -> Tuple[rdflib.Graph, rdflib.Graph]:
        """
        Transform the extracted data into a knowledge graph.
        """
        models_kg, models_extraction_metadata = self.transform_HF_models(
            extracted_df=extracted_entities["models"],
            save_output_in_json=False,
            output_dir=kg_output_dir+"/models",
        )

        datasets_kg, datasets_extraction_metadata = self.transform_HF_datasets(
            extracted_df=extracted_entities["datasets"],
            save_output_in_json=False,
            output_dir=kg_output_dir,
        )

        arxiv_kg, arxiv_extraction_metadata = self.transform_HF_arxiv(
            extracted_df=extracted_entities["articles"],
            save_output_in_json=False,
            output_dir=kg_output_dir,
        )
        
        keywords_kg, keywords_extraction_metadata = self.transform_HF_keywords(
            extracted_df=extracted_entities["keywords"],
            save_output_in_json=True,
            output_dir=kg_output_dir,
        )

        kg_integrated = self.unify_graphs(
            [models_kg, datasets_kg, arxiv_kg, keywords_kg],
            save_output_in_json=save_output,
            output_dir=kg_output_dir,
        )

        extraction_metadata_integrated = self.unify_graphs(
            [models_extraction_metadata,
             datasets_extraction_metadata,
             arxiv_extraction_metadata,
             keywords_extraction_metadata],
            save_output_in_json=save_output,
            output_dir=extraction_metadata_output_dir,
        )
        
        return kg_integrated, extraction_metadata_integrated
    
<<<<<<< HEAD
=======
    def transform_HF_models(
>>>>>>> 624b9756

    def transform_data(
        self,
        extracted_df: pd.DataFrame,
        platform: str,
        identifier_column: str,
        save_output_in_json: bool = False,
        output_dir: str = None,
    ) -> Tuple[rdflib.Graph, rdflib.Graph]:
        """
        Transform the extracted data into a knowledge graph.

        Args:
            extracted_df (pd.DataFrame): DataFrame containing extracted data
            platform (str): Platform name (e.g., Platform.OPEN_ML.value or Platform.HUGGING_FACE.value)
            save_output_in_json (bool, optional): Whether to save the transformed data.
                Defaults to False.
            output_dir (str, optional): Directory to save the transformed data.
                Required if save_output_in_json is True.
            identifier_column (str, optional): Column name to use as identifier.

        Returns:
            Tuple[rdflib.Graph, rdflib.Graph]: Transformed knowledge graph and metadata graph

        Raises:
            ValueError: If save_output_in_json is True but output_dir is not provided
        """
        # Reset the knowledge graph handler before processing new data
        self.kg_handler.reset_graphs()

        # Ensure the directory exists if saving output
        if save_output_in_json:
            if not output_dir:
                raise ValueError("output_dir must be provided when save_output_in_json is True")
            if not os.path.exists(output_dir):
                os.makedirs(output_dir, mode=0o777)

        # Transform the dataframe to a knowledge graph
        knowledge_graph, metadata_graph = (
            self.kg_handler.dataframe_to_graph_FAIR4ML_schema(
                df=extracted_df,
                identifier_column=identifier_column,
                platform=platform
            )
        )

        self.current_sources[platform] = knowledge_graph
        self.current_sources[f"{platform}_metadata"] = metadata_graph

        if save_output_in_json:
            current_date = datetime.now().strftime("%Y-%m-%d_%H-%M-%S")
            kg_output_path = os.path.join(
                output_dir, f"{current_date}_Transformed_{platform}_kg.json"
            )
            metadata_output_path = os.path.join(
                output_dir, f"{current_date}_Transformed_{platform}_kg_metadata.json"
            )
            knowledge_graph.serialize(destination=kg_output_path, format="json-ld")
            metadata_graph.serialize(destination=metadata_output_path, format="json-ld")

        return knowledge_graph, metadata_graph
    
    def transform_OpenML_runs(self, extracted_df, save_output_in_json=False, output_dir=None):
        return self.transform_data(
            extracted_df=extracted_df,
            platform=Platform.OPEN_ML.value,
            save_output_in_json=save_output_in_json,
            output_dir=output_dir,
            identifier_column="schema.org:name"
        )
    
    def transform_OpenML_datasets(self, extracted_df, save_output_in_json=False, output_dir=None):
        return self.transform_data(
            extracted_df=extracted_df,
            platform=Platform.OPEN_ML.value,
            save_output_in_json=save_output_in_json,
            output_dir=output_dir,
            identifier_column="schema.org:identifier"
        )

    def transform_HF_models(self, extracted_df, save_output_in_json=False, output_dir=None):
        return self.transform_data(
            extracted_df=extracted_df,
            platform=Platform.HUGGING_FACE.value,
            save_output_in_json=save_output_in_json,
            output_dir=output_dir,
            identifier_column="schema.org:name"
        )

    def transform_HF_datasets(
        self,
        extracted_df: pd.DataFrame,
        save_output_in_json: bool = False,
        output_dir: str = None,
    ) -> Tuple[rdflib.Graph, rdflib.Graph]:
        """
        Transform the extracted data into a knowledge graph.

        Args:
            extracted_df (pd.DataFrame): DataFrame containing extracted dataset data
            It has three columns:
                - "datasetId": The HuggingFace dataset id
                - "croissant_metadata": Dataset data in croissant format in a json object
                - "extraction_metadata": Extraction metadata dictionary
            save_output_in_json (bool, optional): Whether to save the transformed data.
                Defaults to False.
            output_dir (str, optional): Directory to save the transformed data.
                Required if save_output_in_json is True.

        Returns:
            Tuple[rdflib.Graph, rdflib.Graph]: Transformed knowledge graph and metadata graph
        """
        # Reset the knowledge graph handler before processing new data
        self.kg_handler.reset_graphs()

        # Transform the dataframe to a knowledge graph
        knowledge_graph, metadata_graph = (
            self.kg_handler.dataframe_to_graph_Croissant_schema(
                df=extracted_df, 
                identifier_column="datasetId", 
                platform=Platform.HUGGING_FACE.value
            )
        )

        self.current_sources[f"{Platform.HUGGING_FACE.value}_dataset"] = knowledge_graph
        self.current_sources[f"{Platform.HUGGING_FACE.value}_dataset_metadata"] = metadata_graph

        if save_output_in_json:
            current_date = datetime.now().strftime("%Y-%m-%d_%H-%M-%S")
            kg_output_path = os.path.join(
                output_dir, f"{current_date}_Processed_HF_kg.json"
            )
            metadata_output_path = os.path.join(
                output_dir, f"{current_date}_Processed_HF_kg_metadata.json"
            )
            knowledge_graph.serialize(destination=kg_output_path, format="json-ld")
            metadata_graph.serialize(destination=metadata_output_path, format="json-ld")

        return knowledge_graph, metadata_graph

    def transform_HF_arxiv(
        self,
        extracted_df: pd.DataFrame,
        save_output_in_json: bool = False,
        output_dir: str = None,
    ) -> Tuple[rdflib.Graph, rdflib.Graph]:
        """
        Transform the extracted data into a knowledge graph.
        """
        # Reset the knowledge graph handler before processing new data
        self.kg_handler.reset_graphs()

        # Transform the dataframe to a knowledge graph
        knowledge_graph, metadata_graph = (
            self.kg_handler.dataframe_to_graph_arXiv_schema(
                df=extracted_df, 
                identifier_column="arxiv_id", 
                platform=Platform.HUGGING_FACE.value
            )
        )
        
        self.current_sources[f"{Platform.HUGGING_FACE.value}_arxiv"] = knowledge_graph
        self.current_sources[f"{Platform.HUGGING_FACE.value}_arxiv_metadata"] = metadata_graph
        
        if save_output_in_json:
            current_date = datetime.now().strftime("%Y-%m-%d_%H-%M-%S")
            kg_output_path = os.path.join(
                output_dir, f"{current_date}_Processed_HF_arxiv_kg.json"
            )
            metadata_output_path = os.path.join(
                output_dir, f"{current_date}_Processed_HF_arxiv_kg_metadata.json"
            )
            knowledge_graph.serialize(destination=kg_output_path, format="json-ld")
        
        return knowledge_graph, metadata_graph
    
    def transform_HF_keywords(
        self,
        extracted_df: pd.DataFrame,
        save_output_in_json: bool = False,
        output_dir: str = None,
    ) -> Tuple[rdflib.Graph, rdflib.Graph]:
        """
        Transform the extracted data into a knowledge graph.
        """
        # Reset the knowledge graph handler before processing new data
        self.kg_handler.reset_graphs()
        
        # Transform the dataframe to a knowledge graph
        knowledge_graph, metadata_graph = (
            self.kg_handler.dataframe_to_graph_keywords(
                df=extracted_df, 
                identifier_column="tag_name", 
                platform=Platform.HUGGING_FACE.value
            )
        )
        
        self.current_sources[f"{Platform.HUGGING_FACE.value}_keywords"] = knowledge_graph
        self.current_sources[f"{Platform.HUGGING_FACE.value}_keywords_metadata"] = metadata_graph
        
        if save_output_in_json:
            current_date = datetime.now().strftime("%Y-%m-%d_%H-%M-%S")
            kg_output_path = os.path.join(
                output_dir, f"{current_date}_Processed_HF_keywords_kg.json"
            )
            metadata_output_path = os.path.join(
                output_dir, f"{current_date}_Processed_HF_keywords_kg_metadata.json"
            )
            knowledge_graph.serialize(destination=kg_output_path, format="json-ld")
        
        return knowledge_graph, metadata_graph
    
    def unify_graphs(
        self,
        graphs: List[rdflib.Graph],
        save_output_in_json: bool = False,
        output_dir: str = None,
        disambiguate_extraction_metadata: bool = False,
    ) -> rdflib.Graph:
        """
        Unify the knowledge graph from the current sources.
        
        Args:
            graphs (List[rdflib.Graph]): List of graphs to unify
            save_output_in_json (bool, optional): Whether to save the transformed data.
                Defaults to False.
            output_dir (str, optional): Directory to save the transformed data.
                Required if save_output_in_json is True.
            disambiguate_extraction_metadata (bool, optional): Whether to disambiguate StatementMetadata
                entities after unification. Defaults to False.
                
        Returns:
            rdflib.Graph: Unified graph
            
        Example:
            >>> kg_handler = KnowledgeGraphHandler()
            >>> transform_hf = TransformHF()
            >>> transformer = MlentoryTransform(kg_handler, transform_hf)
            >>> unified_graph = transformer.unify_graphs([graph1, graph2])
        """
        unified_graph = rdflib.Graph()
        for graph in graphs:
            unified_graph += graph
            
        # Disambiguate metadata if requested
        if disambiguate_extraction_metadata:
            unified_graph = self.disambiguate_statement_metadata(unified_graph)

        if not os.path.exists(output_dir):
            os.makedirs(output_dir, mode=0o777)

        if save_output_in_json:
            current_date = datetime.now().strftime("%Y-%m-%d_%H-%M-%S")
            kg_output_path = os.path.join(output_dir, f"{current_date}_unified_kg.ttl")
            unified_graph.serialize(destination=kg_output_path, format="turtle")

        return unified_graph

    def disambiguate_statement_metadata(
        self, 
        graph: rdflib.Graph,
        save_output_in_json: bool = False,
        output_dir: str = None,
    ) -> rdflib.Graph:
        """
        Disambiguate StatementMetadata entities in the graph.
        
        When multiple StatementMetadata entities refer to the same statement 
        (same subject, predicate, object), this method selects the entity with
        the highest confidence and most recent extractionTime.
        
        Args:
            graph (rdflib.Graph): The graph containing potentially duplicate metadata
            save_output_in_json (bool, optional): Whether to save the transformed data.
                Defaults to False.
            output_dir (str, optional): Directory to save the transformed data.
                Required if save_output_in_json is True.
                
        Returns:
            rdflib.Graph: Graph with disambiguated metadata
            
        Example:
            >>> kg_handler = KnowledgeGraphHandler()
            >>> transform_hf = TransformHF()
            >>> transformer = MlentoryTransform(kg_handler, transform_hf)
            >>> unified_graph = transformer.unify_graphs([graph1, graph2])
            >>> disambiguated_graph = transformer.disambiguate_statement_metadata(unified_graph)
        """
        # Initialize a new graph for the disambiguated result
        disambiguated_graph = rdflib.Graph()
        
        # Define the RDF types and properties we need
        RDF = rdflib.Namespace("http://www.w3.org/1999/02/22-rdf-syntax-ns#")
        NS1 = rdflib.Namespace("http://mlentory.de/ns1#")
        TYPE = RDF.type
        STATEMENT_METADATA = NS1.StatementMetadata
        CONFIDENCE = NS1.confidence
        EXTRACTION_TIME = NS1.extractionTime
        SUBJECT = NS1.subject
        PREDICATE = NS1.predicate
        OBJECT = NS1.object
        
        # Find all StatementMetadata instances
        metadata_nodes = list(graph.subjects(TYPE, STATEMENT_METADATA))
        
        # Group metadata by subject-predicate-object triple
        statement_groups = {}
        
        for node in metadata_nodes:
            # Extract the statement this metadata is about
            subjects = list(graph.objects(node, SUBJECT))
            predicates = list(graph.objects(node, PREDICATE))
            objects = list(graph.objects(node, OBJECT))
            
            # Skip if any component is missing
            if not subjects or not predicates or not objects:
                continue
                
            # Use the first value if there are multiple (should not happen)
            statement_key = (str(subjects[0]), str(predicates[0]), str(objects[0]))
            
            # Extract confidence and extraction time
            confidences = list(graph.objects(node, CONFIDENCE))
            extraction_times = list(graph.objects(node, EXTRACTION_TIME))
            
            # Default values if not found
            confidence = float(confidences[0].toPython()) if confidences else 0.0
            
            # Convert extraction time to datetime for comparison
            if extraction_times:
                time_str = str(extraction_times[0])
                # Handle different datetime formats
                try:
                    extraction_time = datetime.fromisoformat(time_str.replace("Z", "+00:00"))
                except ValueError:
                    try:
                        # Try with different format
                        extraction_time = datetime.strptime(time_str, "%Y-%m-%dT%H:%M:%S")
                    except ValueError:
                        # If all fails, use a minimum datetime
                        extraction_time = datetime.min
            else:
                extraction_time = datetime.min
            
            # Add to group or replace if better
            if statement_key not in statement_groups or (
                (confidence > statement_groups[statement_key]["confidence"]) or
                (confidence == statement_groups[statement_key]["confidence"] and
                 extraction_time > statement_groups[statement_key]["extraction_time"])
            ):
                statement_groups[statement_key] = {
                    "node": node,
                    "confidence": confidence,
                    "extraction_time": extraction_time
                }
        
        # Add all triples from the original graph except StatementMetadata instances
        for s, p, o in graph:
            if s not in metadata_nodes:
                disambiguated_graph.add((s, p, o))
        
        # Add only the best StatementMetadata for each statement
        for best_metadata in statement_groups.values():
            node = best_metadata["node"]
            for p, o in graph.predicate_objects(node):
                disambiguated_graph.add((node, p, o))
        
        # Save the disambiguated graph if requested
        if save_output_in_json:
            if not output_dir:
                raise ValueError("output_dir must be provided if save_output_in_json is True")
                
            current_date = datetime.now().strftime("%Y-%m-%d_%H-%M-%S")
            kg_output_path = os.path.join(output_dir, f"{current_date}_disambiguated_kg.ttl")
            disambiguated_graph.serialize(destination=kg_output_path, format="turtle")
        
        return disambiguated_graph

    def print_detailed_dataframe(self, df: pd.DataFrame):
        """
        Print the detailed dataframe
        """
        print("\n**DATAFRAME**")
        print("\nColumns:", df.columns.tolist())
        print("\nShape:", df.shape)
        print("\nSample Data:")
        for col in df.columns:
            print("--------------------------------------------")
            print(f"\n{col}:")
            for row in df[col]:
                # Limit the text to 100 characters
                if isinstance(row, list):
                    row_data = row[0]["data"]
                    if isinstance(row_data, str):
                        print(row_data[:100])
                    else:
                        print(row_data)
                else:
                    print(row)
            print("--------------------------------------------")
            print()
        print("\nDataFrame Info:")
        print(df.info())

    @staticmethod
    def disambiguate_unified_graph(
        input_file_path: str,
        output_file_path: str,
        format: str = "turtle"
    ) -> None:
        """
        Standalone utility method to disambiguate an existing unified RDF graph file.
        
        This method loads a graph from a file, disambiguates its StatementMetadata entities,
        and saves the result to a new file.
        
        Args:
            input_file_path (str): Path to the input graph file
            output_file_path (str): Path where the disambiguated graph will be saved
            format (str, optional): RDF serialization format. Defaults to "turtle".
            
        Returns:
            None
            
        Raises:
            FileNotFoundError: If the input file does not exist
            ValueError: If an invalid format is specified
            
        Example:
            >>> MlentoryTransform.disambiguate_unified_graph(
            ...     "path/to/unified_kg.ttl", 
            ...     "path/to/disambiguated_kg.ttl"
            ... )
        """
        # Check if input file exists
        if not os.path.exists(input_file_path):
            raise FileNotFoundError(f"Input file not found: {input_file_path}")
            
        # Load the graph
        print(f"Loading graph from {input_file_path}...")
        graph = rdflib.Graph()
        graph.parse(input_file_path, format=format)
        print(f"Loaded graph with {len(graph)} triples")
        
        # Create an instance of MlentoryTransform with minimal dependencies
        # This is needed because disambiguate_statement_metadata is an instance method
        transform = MlentoryTransform(
            kg_handler=KnowledgeGraphHandler(),
            transform_hf=TransformHF()
        )
        
        # Disambiguate the graph
        print("Disambiguating graph metadata...")
        disambiguated_graph = transform.disambiguate_statement_metadata(graph)
        print(f"Disambiguated graph has {len(disambiguated_graph)} triples")
        
        # Save the result
        print(f"Saving disambiguated graph to {output_file_path}...")
        disambiguated_graph.serialize(destination=output_file_path, format=format)
        print("Done!")<|MERGE_RESOLUTION|>--- conflicted
+++ resolved
@@ -92,11 +92,6 @@
         )
         
         return kg_integrated, extraction_metadata_integrated
-    
-<<<<<<< HEAD
-=======
-    def transform_HF_models(
->>>>>>> 624b9756
 
     def transform_data(
         self,
