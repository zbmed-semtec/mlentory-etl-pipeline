--- conflicted
+++ resolved
@@ -511,19 +511,8 @@
                         person_uri,
                         RDF.type,
                         self.namespaces["schema"]["Person"],
-<<<<<<< HEAD
-                        {"extraction_method": ExtractionMethod.ETL.value, "confidence": 1.0},
-                        self.transformation_time
-                    )
-                    self.add_triple_with_metadata(
-                        person_uri,
-                        self.namespaces["schema"]["name"],
-                        Literal(item_value_str, datatype=XSD.string),
-                        {"extraction_method": ExtractionMethod.ETL.value, "confidence": 1.0},
-                        self.transformation_time
-                    )
-=======
                         {"extraction_method": ExtractionMethod.ETL, "confidence": 1.0})
+                    
                     if platform == Platform.OPEN_ML.value:
 
                         self.add_triple_with_metadata(
@@ -537,8 +526,7 @@
                             self.namespaces["schema"]["url"],
                             Literal(item_value["url"], datatype=XSD.anyURI),
                             {"extraction_method": ExtractionMethod.ETL, "confidence": 1.0})
-                    
->>>>>>> 04a89834
+
                     if platform == Platform.HUGGING_FACE.value:
 
                         self.add_triple_with_metadata(
