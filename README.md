--- conflicted
+++ resolved
@@ -3,13 +3,10 @@
 MLentory is centered around information on  ML models, how to harmonize that data, and how to make it available and searchable on an FDO (FAIR Digital Object) registry.
 
 ## Purpose
-<<<<<<< HEAD
 To build a system that extracts ML (Machine Learning) model information from different platforms, normalizes that data in a common format, stores it, and shares it in a FDO registry to facilitate IR (Information Retrieval) and comparison/recommendation systems.
 
-This TDD (Technical Design Document) will help new contributors understand and old ones remember what decisions were made on the system's design, the motivation behind them, and their impact. The document focuses on the design of the ETL pipeline to collect, transform, and store extracted information.
-=======
-MLentory helps building a system that extracts ML model information from different platforms, normalizes that data in a common format, stores it, and shares it in a FAIR Digital Object (FDO) registry to facilitate information retrieval (IR) and comparison/recommendation systems.
->>>>>>> a8bd420d
+This [TDD](https://docs.google.com/document/d/1aczsHqJ5xxc9Gdd9wC_sfutz1yVUgNJ7WttuSl3SsXU/edit?usp=sharing) (Technical Design Document) will help new contributors understand and old ones remember what decisions were made on the system's design, the motivation behind them, and their impact. The document focuses on the design of the ETL pipeline to collect, transform, and store extracted information.
+
 
 ## Run The Project
 There are different things you can execute in this project.
